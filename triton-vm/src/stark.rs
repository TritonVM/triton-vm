--- conflicted
+++ resolved
@@ -122,10 +122,7 @@
     pub parameters: StarkParameters,
     pub claim: Claim,
     pub max_degree: Degree,
-<<<<<<< HEAD
-=======
     pub interpolant_degree: Degree,
->>>>>>> 78d2a786
     pub fri: Fri<StarkHasher>,
 }
 
@@ -187,13 +184,6 @@
         let mut proof_stream = StarkProofStream::new();
         proof_stream.enqueue(&ProofItem::PaddedHeight(padded_height));
         proof_stream.enqueue(&ProofItem::MerkleRoot(base_merkle_tree_root));
-<<<<<<< HEAD
-        let extension_challenge_seed = proof_stream.prover_fiat_shamir();
-        let extension_challenge_weights =
-            StarkHasher::sample_weights(&extension_challenge_seed, AllChallenges::TOTAL_CHALLENGES);
-        let extension_challenges = AllChallenges::create_challenges(extension_challenge_weights);
-        prof_stop!(maybe_profiler, "Fiat-Shamir 1");
-=======
         let extension_weights = Self::sample_weights(
             proof_stream.prover_fiat_shamir(),
             AllChallenges::TOTAL_CHALLENGES,
@@ -204,7 +194,6 @@
             &self.claim.output,
         );
         prof_stop!(maybe_profiler, "Fiat-Shamir");
->>>>>>> 78d2a786
 
         prof_start!(maybe_profiler, "extend");
         let mut master_ext_table = master_base_table.extend(
@@ -255,61 +244,6 @@
         );
         prof_stop!(maybe_profiler, "quotient codewords");
 
-<<<<<<< HEAD
-        prof_start!(maybe_profiler, "grand cross table");
-        let num_grand_cross_table_args = 1;
-        let num_non_lin_combi_weights = 2 * base_fri_domain_codewords.len()
-            + 2 * extension_fri_domain_codewords.len()
-            + 2 * quotient_degree_bounds.len()
-            + 2 * num_grand_cross_table_args;
-        let num_grand_cross_table_arg_weights = NUM_CROSS_TABLE_ARGS + NUM_PUBLIC_EVAL_ARGS;
-
-        let grand_cross_table_arg_and_non_lin_combi_weights_seed =
-            proof_stream.prover_fiat_shamir();
-        let grand_cross_table_arg_and_non_lin_combi_weights = StarkHasher::sample_weights(
-            &grand_cross_table_arg_and_non_lin_combi_weights_seed,
-            num_grand_cross_table_arg_weights + num_non_lin_combi_weights,
-        );
-        let (grand_cross_table_argument_weights, non_lin_combi_weights) =
-            grand_cross_table_arg_and_non_lin_combi_weights
-                .split_at(num_grand_cross_table_arg_weights);
-
-        // prove equal terminal values for the column tuples pertaining to cross table arguments
-        let input_terminal = EvalArg::compute_terminal(
-            &self.claim.input,
-            EvalArg::default_initial(),
-            extension_challenges
-                .processor_table_challenges
-                .standard_input_eval_indeterminate,
-        );
-        let output_terminal = EvalArg::compute_terminal(
-            &self.claim.output,
-            EvalArg::default_initial(),
-            extension_challenges
-                .processor_table_challenges
-                .standard_output_eval_indeterminate,
-        );
-        let grand_cross_table_arg = GrandCrossTableArg::new(
-            grand_cross_table_argument_weights.try_into().unwrap(),
-            input_terminal,
-            output_terminal,
-        );
-        let grand_cross_table_arg_quotient_codeword = grand_cross_table_arg
-            .terminal_quotient_codeword(
-                &full_quotient_domain_tables,
-                &quotient_domain,
-                derive_trace_domain_generator(full_quotient_domain_tables.padded_height as u64),
-            );
-        quotient_codewords.push(grand_cross_table_arg_quotient_codeword);
-
-        let grand_cross_table_arg_quotient_degree_bound = grand_cross_table_arg
-            .quotient_degree_bound(
-                &full_quotient_domain_tables,
-                self.parameters.num_trace_randomizers,
-            );
-        quotient_degree_bounds.push(grand_cross_table_arg_quotient_degree_bound);
-        prof_stop!(maybe_profiler, "grand cross table");
-=======
         // Get weights for nonlinear combination. Concretely, sample 2 weights for each base
         // polynomial, each extension polynomial, and each quotient. The factor is 2 because
         // transition constraints check 2 rows.
@@ -320,7 +254,6 @@
         let non_lin_combi_weights =
             Self::sample_weights(non_lin_combi_weights_seed, num_non_lin_combi_weights);
         prof_stop!(maybe_profiler, "Fiat-Shamir");
->>>>>>> 78d2a786
 
         prof_start!(maybe_profiler, "nonlinear combination");
         prof_start!(maybe_profiler, "create combination codeword");
@@ -361,19 +294,11 @@
         // Get indices of master table rows to prove nonlinear combination
         prof_start!(maybe_profiler, "Fiat-Shamir 3");
         let indices_seed = proof_stream.prover_fiat_shamir();
-<<<<<<< HEAD
-        let cross_codeword_slice_indices = {
-            let upper_bound = self.fri.domain.length;
-            let num_indices = self.parameters.security_level;
-            StarkHasher::sample_indices(&indices_seed, upper_bound, num_indices)
-        };
-=======
         let revealed_current_row_indices = StarkHasher::sample_indices(
+            &indices_seed,
             self.parameters.num_non_linear_codeword_checks,
-            &indices_seed,
             self.fri.domain.length,
         );
->>>>>>> 78d2a786
         prof_stop!(maybe_profiler, "Fiat-Shamir 3");
 
         prof_start!(maybe_profiler, "FRI");
@@ -594,90 +519,6 @@
         );
     }
 
-<<<<<<< HEAD
-    fn non_linearly_add_to_codeword(
-        combination_codeword: &Vec<XFieldElement>,
-        summand: &Vec<XFieldElement>,
-        weight: &XFieldElement,
-        summand_shifted: &Vec<XFieldElement>,
-        weight_shifted: &XFieldElement,
-    ) -> Vec<XFieldElement> {
-        combination_codeword
-            .par_iter()
-            .zip_eq(summand.par_iter())
-            .map(|(cc_elem, &summand_elem)| *cc_elem + *weight * summand_elem)
-            .zip_eq(summand_shifted.par_iter())
-            .map(|(cc_elem, &summand_shifted_elem)| {
-                cc_elem + *weight_shifted * summand_shifted_elem
-            })
-            .collect()
-    }
-
-    fn shift_codeword(
-        quotient_domain_values: &[BFieldElement],
-        codeword: &[XFieldElement],
-        shift: u32,
-    ) -> Vec<XFieldElement> {
-        quotient_domain_values
-            .par_iter()
-            .zip_eq(codeword.par_iter())
-            .map(|(x, &codeword_element)| (codeword_element * x.mod_pow_u32(shift)))
-            .collect()
-    }
-
-    fn get_extension_merkle_tree(
-        transposed_extension_codewords: &Vec<Vec<XFieldElement>>,
-    ) -> MerkleTree<StarkHasher, CpuParallel> {
-        let mut extension_codeword_digests_by_index =
-            Vec::with_capacity(transposed_extension_codewords.len());
-
-        transposed_extension_codewords
-            .into_par_iter()
-            .map(|transposed_ext_codeword| {
-                let transposed_ext_codeword_coeffs: Vec<BFieldElement> = transposed_ext_codeword
-                    .iter()
-                    .map(|elem| elem.coefficients.to_vec())
-                    .concat();
-
-                StarkHasher::hash_slice(&transposed_ext_codeword_coeffs)
-            })
-            .collect_into_vec(&mut extension_codeword_digests_by_index);
-
-        Maker::from_digests(&extension_codeword_digests_by_index)
-    }
-
-    fn get_merkle_tree(
-        codewords: &Vec<Vec<BFieldElement>>,
-    ) -> MerkleTree<StarkHasher, CpuParallel> {
-        let mut codeword_digests_by_index = Vec::with_capacity(codewords.len());
-        codewords
-            .par_iter()
-            .map(|values| StarkHasher::hash_slice(values))
-            .collect_into_vec(&mut codeword_digests_by_index);
-        Maker::from_digests(&codeword_digests_by_index)
-    }
-
-    fn padded(&self, base_matrices: &BaseMatrices) -> BaseTableCollection {
-        let mut base_tables = BaseTableCollection::from_base_matrices(base_matrices);
-        base_tables.pad();
-        base_tables
-    }
-
-    fn get_randomizer_codewords(&self) -> (Vec<XFieldElement>, Vec<Vec<BFieldElement>>) {
-        let randomizer_coefficients = random_elements(self.max_degree as usize + 1);
-        let randomizer_polynomial = Polynomial::<XFieldElement>::new(randomizer_coefficients);
-
-        let x_randomizer_codeword = self.fri.domain.evaluate(&randomizer_polynomial);
-        let mut b_randomizer_codewords = vec![vec![], vec![], vec![]];
-        for x_elem in x_randomizer_codeword.iter() {
-            b_randomizer_codewords[0].push(x_elem.coefficients[0]);
-            b_randomizer_codewords[1].push(x_elem.coefficients[1]);
-            b_randomizer_codewords[2].push(x_elem.coefficients[2]);
-        }
-        (x_randomizer_codeword, b_randomizer_codewords)
-    }
-
-=======
     fn sample_weights(seed: Digest, num_weights: usize) -> Vec<XFieldElement> {
         StarkHasher::get_n_hash_rounds(&seed, num_weights)
             .iter()
@@ -685,7 +526,6 @@
             .collect()
     }
 
->>>>>>> 78d2a786
     pub fn verify(
         &self,
         proof: Proof,
@@ -704,22 +544,12 @@
 
         let extension_challenge_seed = proof_stream.verifier_fiat_shamir();
         let extension_challenge_weights =
-<<<<<<< HEAD
-            StarkHasher::sample_weights(&extension_challenge_seed, AllChallenges::TOTAL_CHALLENGES);
-        let extension_challenges = AllChallenges::create_challenges(extension_challenge_weights);
-        if self.claim.padded_height != padded_height && self.claim.padded_height != 0 {
-            return Err(anyhow::Error::new(
-                StarkValidationError::PaddedHeightInequality,
-            ));
-        }
-=======
             Self::sample_weights(extension_challenge_seed, AllChallenges::TOTAL_CHALLENGES);
         let challenges = AllChallenges::create_challenges(
             extension_challenge_weights,
             &self.claim.input,
             &self.claim.output,
         );
->>>>>>> 78d2a786
         prof_stop!(maybe_profiler, "Fiat-Shamir 1");
 
         prof_start!(maybe_profiler, "dequeue");
@@ -730,46 +560,6 @@
         // polynomial, each extension polynomial, and each quotient. The factor is 2 because
         // transition constraints check 2 rows.
         prof_start!(maybe_profiler, "Fiat-Shamir 2");
-<<<<<<< HEAD
-        let num_base_polynomials = base_degree_bounds.len();
-        let num_extension_polynomials = extension_degree_bounds.len();
-        let num_grand_cross_table_args = 1;
-        let num_non_lin_combi_weights = 2 * num_base_polynomials
-            + 2 * num_extension_polynomials
-            + 2 * quotient_degree_bounds.len()
-            + 2 * num_grand_cross_table_args;
-        let num_grand_cross_table_arg_weights = NUM_CROSS_TABLE_ARGS + NUM_PUBLIC_EVAL_ARGS;
-
-        let grand_cross_table_arg_and_non_lin_combi_weights_seed =
-            proof_stream.verifier_fiat_shamir();
-        let grand_cross_table_arg_and_non_lin_combi_weights = StarkHasher::sample_weights(
-            &grand_cross_table_arg_and_non_lin_combi_weights_seed,
-            num_grand_cross_table_arg_weights + num_non_lin_combi_weights,
-        );
-        let (grand_cross_table_argument_weights, non_lin_combi_weights) =
-            grand_cross_table_arg_and_non_lin_combi_weights
-                .split_at(num_grand_cross_table_arg_weights);
-
-        let input_terminal = EvalArg::compute_terminal(
-            &self.claim.input,
-            EvalArg::default_initial(),
-            extension_challenges
-                .processor_table_challenges
-                .standard_input_eval_indeterminate,
-        );
-        let output_terminal = EvalArg::compute_terminal(
-            &self.claim.output,
-            EvalArg::default_initial(),
-            extension_challenges
-                .processor_table_challenges
-                .standard_output_eval_indeterminate,
-        );
-        let grand_cross_table_arg = GrandCrossTableArg::new(
-            grand_cross_table_argument_weights.try_into().unwrap(),
-            input_terminal,
-            output_terminal,
-        );
-=======
         let non_lin_combi_weights_seed = proof_stream.verifier_fiat_shamir();
         let num_non_lin_combi_weights =
             2 * (NUM_BASE_COLUMNS + NUM_EXT_COLUMNS + num_all_table_quotients());
@@ -777,25 +567,16 @@
             non_lin_combi_weights_seed,
             num_non_lin_combi_weights,
         ));
->>>>>>> 78d2a786
         prof_stop!(maybe_profiler, "Fiat-Shamir 2");
 
         prof_start!(maybe_profiler, "Fiat-Shamir 3");
         let combination_root = proof_stream.dequeue()?.as_merkle_root()?;
         let indices_seed = proof_stream.verifier_fiat_shamir();
-<<<<<<< HEAD
-        let combination_check_indices = {
-            let upper_bound = self.fri.domain.length;
-            let num_indices = self.parameters.security_level;
-            StarkHasher::sample_indices(&indices_seed, upper_bound, num_indices)
-        };
-=======
         let revealed_current_row_indices = StarkHasher::sample_indices(
+            &indices_seed,
             self.parameters.num_non_linear_codeword_checks,
-            &indices_seed,
             self.fri.domain.length,
         );
->>>>>>> 78d2a786
         prof_stop!(maybe_profiler, "Fiat-Shamir 3");
 
         // verify low degree of combination polynomial with FRI
@@ -1389,40 +1170,6 @@
 
     #[test]
     fn constraint_polynomials_use_right_variable_count_test() {
-<<<<<<< HEAD
-        let (_, _, _, ext_tables, challenges, _) =
-            parse_simulate_pad_extend("halt", vec![], vec![]);
-
-        for table in ext_tables.into_iter() {
-            let dummy_row = vec![0.into(); table.full_width()];
-
-            // will panic if the number of variables is wrong
-            table.evaluate_initial_constraints(&dummy_row, &challenges);
-            table.evaluate_consistency_constraints(&dummy_row, &challenges);
-            table.evaluate_transition_constraints(&dummy_row, &dummy_row, &challenges);
-            table.evaluate_terminal_constraints(&dummy_row, &challenges);
-        }
-    }
-
-    #[test]
-    fn extend_does_not_change_base_table() {
-        let (base_tables, _, _, _) =
-            parse_simulate_pad(sample_programs::FIB_FIXED_7_LT, vec![], vec![]);
-
-        let dummy_challenges = AllChallenges::placeholder();
-        let ext_tables = ExtTableCollection::extend_tables(&base_tables, &dummy_challenges);
-
-        for (base_table, extension_table) in base_tables.into_iter().zip(ext_tables.into_iter()) {
-            for column in 0..base_table.base_width() {
-                for row in 0..base_tables.padded_height {
-                    assert_eq!(
-                        base_table.data()[row][column].lift(),
-                        extension_table.data()[row][column]
-                    );
-                }
-            }
-        }
-=======
         let challenges = AllChallenges::placeholder(&[], &[]);
         let base_row = Array1::zeros(NUM_BASE_COLUMNS);
         let ext_row = Array1::zeros(NUM_EXT_COLUMNS);
@@ -1464,7 +1211,6 @@
         ExtHashTable::evaluate_consistency_constraints(br, er, &challenges);
         ExtHashTable::evaluate_transition_constraints(br, er, br, er, &challenges);
         ExtHashTable::evaluate_terminal_constraints(br, er, &challenges);
->>>>>>> 78d2a786
     }
 
     #[test]
@@ -1544,26 +1290,6 @@
     }
 
     #[test]
-<<<<<<< HEAD
-    fn number_of_quotient_degree_bound_matches_number_of_constraints_test() {
-        let (_, _, _, ext_tables, challenges, num_trace_randomizers) =
-            parse_simulate_pad_extend(sample_programs::FIB_FIXED_7_LT, vec![], vec![]);
-        let padded_height = ext_tables.padded_height;
-
-        for table in ext_tables.into_iter() {
-            let num_initial_constraints = table
-                .evaluate_initial_constraints(&table.data()[0], &challenges)
-                .len();
-            let num_initial_quotient_degree_bounds = table
-                .get_initial_quotient_degree_bounds(padded_height, num_trace_randomizers)
-                .len();
-            assert_eq!(
-                num_initial_constraints,
-                num_initial_quotient_degree_bounds,
-                "{} has mismatching number of initial constraints and quotient degree bounds.",
-                table.name()
-            );
-=======
     fn number_of_quotient_degree_bounds_match_number_of_constraints_test() {
         let base_row = Array1::zeros(NUM_BASE_COLUMNS);
         let ext_row = Array1::zeros(NUM_EXT_COLUMNS);
@@ -1571,7 +1297,6 @@
         let padded_height = 2;
         let num_trace_randomizers = 2;
         let interpolant_degree = interpolant_degree(padded_height, num_trace_randomizers);
->>>>>>> 78d2a786
 
         // Shorten some names for better formatting. This is just a test.
         let ph = padded_height;
@@ -1815,8 +1540,11 @@
 
     #[test]
     fn triton_table_constraints_evaluate_to_zero_on_fibonacci_test() {
-        let source_code_and_input =
-            SourceCodeAndInput::without_input(sample_programs::FIBONACCI_LT);
+        let source_code_and_input = SourceCodeAndInput {
+            source_code: sample_programs::FIBONACCI_VIT.to_string(),
+            input: vec![BFieldElement::new(100)],
+            secret_input: vec![],
+        };
         triton_table_constraints_evaluate_to_zero(source_code_and_input);
     }
 
@@ -1849,31 +1577,11 @@
 
     pub fn triton_table_constraints_evaluate_to_zero(source_code_and_input: SourceCodeAndInput) {
         let zero = XFieldElement::zero();
-<<<<<<< HEAD
-        let (_, _, _, ext_tables, challenges, _) =
-            parse_simulate_pad_extend(sample_programs::FIB_FIXED_7_LT, vec![], vec![]);
-
-        for table in (&ext_tables).into_iter() {
-            if let Some(row) = table.data().get(0) {
-                let evaluated_bcs = table.evaluate_initial_constraints(row, &challenges);
-                for (constraint_idx, ebc) in evaluated_bcs.into_iter().enumerate() {
-                    assert_eq!(
-                        zero,
-                        ebc,
-                        "Failed initial constraint on {}. Constraint index: {}. Row index: {}",
-                        table.name(),
-                        constraint_idx,
-                        0,
-                    );
-                }
-            }
-=======
         let (_, _, master_base_table, master_ext_table, challenges) = parse_simulate_pad_extend(
             &source_code_and_input.source_code,
             source_code_and_input.input,
             source_code_and_input.secret_input,
         );
->>>>>>> 78d2a786
 
         assert_eq!(
             master_base_table.master_base_matrix.nrows(),
